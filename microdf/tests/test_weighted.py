--- conflicted
+++ resolved
@@ -4,11 +4,13 @@
 
 
 X = [1, 5, 2]
+Y = [0, -6, 3]
 W = [4, 1, 1]
-df = pd.DataFrame({"x": X, "w": W})
+df = pd.DataFrame({"x": X, "y": Y, "w": W})
 # Also make a version with groups.
 df2 = df.copy(deep=True)
 df2.x *= 2
+df2.y *= 1.5
 dfg = pd.concat([df, df2])
 dfg["g"] = ["a"] * 3 + ["b"] * 3
 
@@ -19,32 +21,31 @@
 
 
 def test_weighted_median():
-<<<<<<< HEAD
-    assert mdf.weighted_median(df, 'x') == 2
-=======
     assert mdf.weighted_median(df, "x") == 2
->>>>>>> 21bad4d7
     mdf.weighted_median(df, "x", "w")
     # Test with groups.
     mdf.weighted_median(dfg, "x", "w", "g")
 
 
 def test_weighted_mean():
-<<<<<<< HEAD
-    assert mdf.weighted_mean(df, 'x') == 8 / 3
-=======
+    # Test umweighted.
     assert mdf.weighted_mean(df, "x") == 8 / 3
->>>>>>> 21bad4d7
+    # Test weighted.
     assert mdf.weighted_mean(df, "x", "w") == 11 / 6
+    # Test weighted with multiple columns.
+    assert mdf.weighted_mean(df, ["x", "y"], "w").tolist() == [11 / 6, -3 / 6]
+    # Test grouped.
     mdf.weighted_mean(dfg, "x", "w", "g")
+    mdf.weighted_mean(dfg, ["x", "y"], "w", "g")
 
 
 def test_weighted_sum():
-<<<<<<< HEAD
-    assert mdf.weighted_sum(df, 'x') == 8
+    # Test unweighted.
+    assert mdf.weighted_sum(df, "x") == 8
+    # Test weighted.
     assert mdf.weighted_sum(df, "x", "w") == 11
-=======
-    assert mdf.weighted_sum(df, "x") == 8
-    assert mdf.weighted_sum(df, "x", "w") == 11
+    # Test weighted with multiple columns.
+    assert mdf.weighted_sum(df, ["x", "y"], "w").tolist() == [11, -3]
+    # Test grouped.
     mdf.weighted_sum(dfg, "x", "w", "g")
->>>>>>> 21bad4d7
+    mdf.weighted_sum(dfg, ["x", "y"], "w", "g")