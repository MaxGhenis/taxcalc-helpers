--- conflicted
+++ resolved
@@ -201,7 +201,6 @@
     assert not df[["x", "y"]].equals(df_no_z_diff_weights)
 
 
-<<<<<<< HEAD
 def test_drop():
     d = mdf.MicroDataFrame({"x": [1, 2], "y": [3, 4]}, weights=[5, 6])
     # Drop a row.
@@ -220,9 +219,9 @@
     s_drop = d.x.drop(0)
     assert isinstance(s_drop, mdf.MicroSeries)
     assert s_drop.equals(mdf.MicroSeries([2], weights=[6]))
-=======
+
+
 def test_value_subset():
     d = mdf.MicroDataFrame({"x": [1, 2, 3], "y": [1, 2, 2]}, weights=[4, 5, 6])
     d2 = d[d.y > 1]
-    assert d2.y.shape == d2.weights.shape
->>>>>>> e8078dfa
+    assert d2.y.shape == d2.weights.shape