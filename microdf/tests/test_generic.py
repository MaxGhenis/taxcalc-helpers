from microdf.generic import MicroDataFrame
import numpy as np
import microdf as mdf


def test_df_init():
    arr = np.array([0, 1, 1])
    w = np.array([3, 0, 9])
    df = mdf.MicroDataFrame({"a": arr}, weights=w)
    assert df.a.mean() == np.average(arr, weights=w)

    df = mdf.MicroDataFrame()
    df["a"] = arr
    df.set_weights(w)
    assert df.a.mean() == np.average(arr, weights=w)

    df = mdf.MicroDataFrame()
    df["a"] = arr
    df["w"] = w
    df.set_weight_col("w")
    assert df.a.mean() == np.average(arr, weights=w)


def test_series_getitem():
    arr = np.array([0, 1, 1])
    w = np.array([3, 0, 9])
    s = mdf.MicroSeries(arr, weights=w)
    assert s[[1, 2]].sum() == np.sum(arr[[1, 2]] * w[[1, 2]])

    assert s[1:3].sum() == np.sum(arr[1:3] * w[1:3])


def test_sum():
    arr = np.array([0, 1, 1])
    w = np.array([3, 0, 9])
    series = mdf.MicroSeries(arr, weights=w)
    assert series.sum() == (arr * w).sum()

    arr = np.linspace(-20, 100, 100)
    w = np.linspace(1, 3, 100)
    series = mdf.MicroSeries(arr)
    series.set_weights(w)
    assert series.sum() == (arr * w).sum()

    # Verify that an error is thrown when passing weights of different size
    # from the values.
    w = np.linspace(1, 3, 101)
    series = mdf.MicroSeries(arr)
    try:
        series.set_weights(w)
        assert False
    except Exception:
        pass


def test_mean():
    arr = np.array([3, 0, 2])
    w = np.array([4, 1, 1])
    series = mdf.MicroSeries(arr, weights=w)
    assert series.mean() == np.average(arr, weights=w)

    arr = np.linspace(-20, 100, 100)
    w = np.linspace(1, 3, 100)
    series = mdf.MicroSeries(arr)
    series.set_weights(w)
    assert series.mean() == np.average(arr, weights=w)

    w = np.linspace(1, 3, 101)
    series = mdf.MicroSeries(arr)
    try:
        series.set_weights(w)
        assert False
    except Exception:
        pass


<<<<<<< HEAD
def test_poverty_count():
    arr = np.array([10000, 20000, 50000])
    w = np.array([1123, 1144, 2211])
    df = MicroDataFrame(weights=w)
    df["income"] = arr
    df["threshold"] = 16000
    assert df.poverty_count("income", "threshold") == w[0]
=======
def test_median():
    # 1, 2, 3, 4, *4*, 4, 5, 5, 5
    arr = np.array([1, 2, 3, 4, 5])
    w = np.array([1, 1, 1, 3, 3])
    series = mdf.MicroSeries(arr, weights=w)
    assert series.median() == 4
>>>>>>> 3a8a0686
<|MERGE_RESOLUTION|>--- conflicted
+++ resolved
@@ -74,7 +74,7 @@
         pass
 
 
-<<<<<<< HEAD
+      
 def test_poverty_count():
     arr = np.array([10000, 20000, 50000])
     w = np.array([1123, 1144, 2211])
@@ -82,11 +82,10 @@
     df["income"] = arr
     df["threshold"] = 16000
     assert df.poverty_count("income", "threshold") == w[0]
-=======
+    
 def test_median():
     # 1, 2, 3, 4, *4*, 4, 5, 5, 5
     arr = np.array([1, 2, 3, 4, 5])
     w = np.array([1, 1, 1, 3, 3])
     series = mdf.MicroSeries(arr, weights=w)
     assert series.median() == 4
->>>>>>> 3a8a0686
